;;; dtk.el --- access SWORD content via diatheke
;;
;; Copyright (C) 2017-2020 David Thompson
;;
;; Author: David Thompson
;; Keywords: hypermedia
;; Package-Requires: ((emacs "24.4") (cl-lib "0.6.1") (dash "2.12.0") (seq "1.9") (s "1.9"))
;; Version: 0.2
;; URL: https://github.com/dtk01/dtk.el

;;; Commentary:
;;
;; This package provides access to SWORD content via diatheke, facilitating
;; reading Biblical text or other diatheke-accessible material in Emacs.
;;
;; To browse a particular text in a dedicated buffer, use `dtk'. To insert text
;; directly, use `dtk-bible'.

;;; Code:


;;;; Dependencies
(require 'cl-lib)
(require 'dash)
(require 's)
(require 'seq)
(require 'subr-x)

;;;; Customization
;; User configurable variables:
(defgroup dtk nil
  "Read Biblical text and other SWORD resources through diatheke."
  :prefix "dtk-"
  :group 'convenience)

;;;;; General Settings
(defcustom dtk-program "diatheke"
  "Front-end to SWORD library.
Only diatheke is supported at the moment."
  :type 'string)

(defcustom dtk-word-wrap t
  "Non-nil means to use word-wrapping for continuation lines."
  :type 'boolean)

(defcustom dtk-compact-view t
  "Show verses in compact view.
If nil, display all verses as if they're retrieved independently, e.g:

John 1:1: In the beginning was the Word, and the Word was with God, and the Word was God.
John 1:2: The same was in the beginning with God.
John 1:3: All things were made by him; and without him was not any thing made that was made.

If non-nil, hide repeated \"chapter\" for all verses except the first one, e.g:

John 1:1 In the beginning was the Word, and the Word was with
God, and the Word was God. 2 The same was in the beginning with
God. 3 All things were made by him; and without him was not any
thing made that was made."
  :type 'boolean)

(defcustom dtk-buffer-name "*dtk*"
  "Name of buffer for displaying text.")

(defcustom dtk-dict-buffer-name "*dtk-dict*"
  "Name of buffer for displaying dictionary entries and references.")

(defcustom dtk-search-buffer-name "*dtk-search*"
  "Name of buffer for displaying search results.")

(defvar dtk-diatheke-output-format nil
  "Opportunity for user to specify desired the output format when
  calling diatheke. Intended to be used in conjunction with
  dtk-preserve-diatheke-output-p.")

(defvar dtk-preserve-diatheke-output-p nil
  "When true, do not attempt to parse or format, but preserve diatheke
  output ``as-is''.")

;;;;; Biblical Text defaults
;; TODO: "module" is a more general term. Rename it properly.
(defcustom dtk-module nil
  "Module currently in use.")

(defcustom dtk-module-category nil
  "Module category last selected by the user.")

;;;;; Internal variables
(defcustom dtk--recent-book nil
  "Most recently used book when reading user's completion."
  ;; Normally we read the same book during a short period of time, so save
  ;; latest input as default. On the contrary, chapter and verses are short
  ;; numeric input, so we skip them.
  )

(defvar dtk-inserter 'dtk-insert-verses
  "A function which accepts a single argument, the parsed content. The
  current buffer is used. The inserter is only invoked if dtk-parser
  is not NIL.")

(defvar dtk-retriever 'dtk-bible-retriever
  "A function which accepts a single argument, DESTINATION. Output is
  sent to DESTINATION. DESTINATION should be a buffer. The retriever
  should honor DTK-DIATHEKE-OUTPUT-FORMAT.")

(defvar dtk-parser 'dtk-bible-parser
  "A function which accepts a string, parses it, and returns a list of
  plists representing the parsed content.")

;;;;; Constants
(defconst dtk-books
  '("Genesis" "Exodus" "Leviticus" "Numbers" "Deuteronomy" "Joshua" "Judges" "Ruth" "I Samuel" "II Samuel" "I Kings" "II Kings" "I Chronicles" "II Chronicles" "Ezra" "Nehemiah" "Esther" "Job" "Psalms" "Proverbs" "Ecclesiastes" "Song of Solomon" "Isaiah" "Jeremiah" "Lamentations" "Ezekiel" "Daniel" "Hosea"  "Joel" "Amos" "Obadiah" "Jonah" "Micah" "Nahum" "Habakkuk" "Zephaniah" "Haggai" "Zechariah" "Malachi"
    "Matthew" "Mark" "Luke" "John" "Acts" "Romans" "I Corinthians" "II Corinthians" "Galatians" "Ephesians" "Philippians" "Colossians" "I Thessalonians" "II Thessalonians" "I Timothy" "II Timothy" "Titus" "Philemon" "Hebrews" "James" "I Peter" "II Peter" "I John" "II John" "III John" "Jude"
    "Revelation of John" ;"Revelations"
    )
  "List of strings representing books of the Bible.")

(defconst dtk-books-regexp
  (regexp-opt dtk-books)
  "Regular expression aiming to match a member of DTK-BOOKS.")

;;; Functions
;;;###autoload
(defun dtk ()
  "If the buffer specified by DTK-BUFFER-NAME already exists, move to it. Otherwise, generate the buffer and then provide a prompt to insert content from the current module into the buffer."
  (interactive)
  (cond ((dtk-buffer-exists-p)
	 (switch-to-buffer dtk-buffer-name))
	(t
	 (if (not (dtk-modules-in-category dtk-module-category))
	     (message "Content is not installed for the selected module category, %s. Install content or change the module category." dtk-module-category)
	   (dtk-init)
	   (dtk-go-to)))))

(defun dtk-check-for-text-obesity ()
  "Intended for use with handling incoming text from diatheke invocation. If text is of a length likely to trigger a substantial delay due to parsing, confirm the intent of the user. Return a true value if text length is clearly not excessive or if the user has explicitly indicated a desire to process a text of substantial length."
  (let ((sane-raw-length 100000))
    (or (< (point) sane-raw-length)
	dtk-preserve-diatheke-output-p
	(if (y-or-n-p "That's a large chunk of text. Are you sure you want to proceed? ")
	    t
	  (progn
	    (message "Okay")
	    nil)))))

(defun dtk-diatheke (query-key module destination &optional diatheke-output-format searchp)
  "Invoke diatheke using CALL-PROCESS. Return value undefined. QUERY-KEY is a string or a list (e.g., '(\"John\" \"1:1\")). See the docstring for CALL-PROCESS for a description of DESTINATION. DIATHEKE-OUTPUT-FORMAT is either NIL or a keyword specifying the diatheke output format. Supported keyword values are :osis or :plain."
  (let ((call-process-args (list dtk-program
				 nil
				 destination
				 t ; redisplay buffer as output is inserted
				 ;; ARGS
				 "-b" module)))
    (cond (searchp
	   ;; diatheke -b module_name -s regex|multi‐word|phrase [-r  search_range] [-l locale] -k search_string
	   (setf call-process-args (append call-process-args '("-s" "phrase"))))
	  (diatheke-output-format
	   (unless (eq diatheke-output-format :kludge)
	     (setf call-process-args
		   (append call-process-args
			   (list
			    "-o" (cl-case diatheke-output-format
				   (:osis "nfmslx")
				   (:plain "n"))
			    "-f" (cl-case diatheke-output-format
				   (:osis "OSIS")
				   (:plain "plain"))))))))
    (setq call-process-args (append call-process-args '("-k") (cond ((stringp query-key)
								     (list query-key))
								    (t query-key))))
    (apply 'call-process call-process-args)))

(defun dtk-diatheke-string (query-key module &optional diatheke-output-format)
  "Return a string."
  (with-temp-buffer
    (dtk-diatheke query-key module t diatheke-output-format)
    (buffer-string)))

(defun dtk-dict-raw-lines (key module)
  "Perform a dictionary lookup using the dictionary module MODULE with query key KEY (a string). Return a list of lines, each corresponding to a line of output from invocation of diatheke."
  ;; $ diatheke -b "StrongsGreek" -k 3
  (s-lines (dtk-diatheke-string key module)))

(defun dtk-follow ()
  "Look for a full citation under point. If point is indeed at a full citation, insert the corresponding verse into dtk buffer directly after citation. If point is not at a full citation, do nothing."
  (interactive)
  (dtk-to-start-of-full-citation)
  (let ((book-chapter-verse (dtk-parse-citation-at-point)))
    (dtk-go-to (elt book-chapter-verse 0)
	       (elt book-chapter-verse 1)
	       (elt book-chapter-verse 2))))

(defun dtk-go-to (&optional book chapter verse)
  "Facilitate the selection of one or more verses via book (BOOK), chapter number (CHAPTER), and verse number (VERSE). If BOOK is NIL, query user to determine value to use for BOOK, CHAPTER, and VERSE. Return NIL if specified module is not available."
  (interactive)
  (cond ((dtk-module-available-p dtk-module)
	 ;; Set mode if mode is specified via DTK-MODULE-MAP
	 ;; A specific module takes priority over an entry for a category
	 (let ((mode (or (dtk-module-map-get-mode dtk-module)
			 (dtk-module-map-get-mode dtk-module-category))))
	   ;; treating MODE this way means it could be any function
	   (when mode (funcall mode)))
	 ;; Both `Commentaries` and `Biblical Texts` are references by book, chapter, and verse
	 (if (or (dtk-bible-module-available-p dtk-module)
		 (dtk-commentary-module-available-p dtk-module))
	     (dtk-bible book chapter verse t)
	   (dtk-other)))
	(t
	 (message "Module %s is not available. Use dtk-select-module (bound to '%s' in dtk mode) to select a different module. Available modules include %s"
		  dtk-module
		  (key-description (elt (where-is-internal 'dtk-select-module dtk-mode-map) 0))
		  (dtk-module-names dtk-module-category))
	 nil)))

(defmacro with-dtk-module (module &rest body)
  "Temporarily consider module MODULE as the default module."
  (declare (debug t)
	   (indent defun))
  `(let ((original-module dtk-module))
     (dtk-set-module ,module)
     ,@body
     (dtk-set-module original-module)))

(defun dtk-bible (&optional book chapter verse dtk-buffer-p)
  "Query diatheke and insert text.
With `C-u' prefix arg, change module temporarily.

Text is inserted in place, unless DTK-BUFFER-P is true.

BOOK is a string. CHAPTER is an integer. VERSE is an integer. If
BOOK is not specified, rely on interacting via the minibuffer to
obtain book, chapter, and verse."
  (interactive)
  (when (not (dtk-biblical-texts))
    (error "One or more Biblical texts must be installed first"))
  (let* ((completion-ignore-case t)
         (final-module  (or (if current-prefix-arg ;; Called with prefix argument
                                (completing-read "Module: " (dtk-module-names
                                                             dtk-module-category)
                                                 nil t nil nil '(nil)))
                            dtk-module))
         (final-book    (or book
                            (setq dtk--recent-book
                                  (completing-read "Book: " dtk-books nil nil nil nil dtk--recent-book))))
         (final-chapter (or (when chapter (number-to-string chapter))
                            (read-from-minibuffer "Chapter: ")))
         (final-verse   (or (when verse (number-to-string verse))
                            (read-from-minibuffer "Verse: ")))
         (chapter-verse (concat final-chapter ":" final-verse)))
    ;; If dtk-buffer-p is true, insert text in the default dtk buffer
    (when dtk-buffer-p
      (cond ((not (dtk-buffer-exists-p))
	     (dtk-init))
	    (t
	     (switch-to-buffer dtk-buffer-name))))
    ;; Expose these values to the retriever
    (setq dtk-bible-book final-book)
    (setq dtk-bible-chapter-verse chapter-verse)
    (with-dtk-module final-module
      (dtk-retrieve-parse-insert
       (current-buffer)))
    ))

(defun dtk-bible--insert-using-diatheke (book chapter-verse &optional module diatheke-output-format)
  "Insert content specified by BOOK and CHAPTER-VERSE into the current buffer. CHAPTER-VERSE is a string of the form CC:VV (chapter number and verse number separated by the colon character).
Optional argument MODULE specifies the module to use."
  (unless diatheke-output-format
    (setq diatheke-output-format :plain))
  (let ((module (or module dtk-module)))
    (insert
     (with-temp-buffer
       (dtk-diatheke (list book chapter-verse) module t diatheke-output-format nil)
       (cond ((dtk-check-for-text-obesity)
	      ;; Provides user the option to work with "raw" diatheke output
	      (unless dtk-preserve-diatheke-output-p
		;; Assume diatheke emits text and then emits
		;; - zero or more empty lines followed by
		;; - a line beginning with the colon character succeeded by the text of last verse (w/o reference) followed by
		;; - a single line beginning with the ( character indicating the module (e.g., "(ESV2011)")
		;; - followed by a zero or more newlines

		;; Post-process texts
		;; Search back and remove (<module name>)
		(let ((end-point (point)))
		  (re-search-backward "^(.*)" nil t 1)
		  (delete-region (point) end-point))
		;; Search back and remove duplicate text of last verse and the preceding colon
		(let ((end-point (point)))
		  (re-search-backward "^:" nil t 1)
		  (delete-region (point) end-point))
		;; Parse text
		(let ((raw-diatheke-text (buffer-substring (point-min) (point-max))))
		  ;; PARSED-LINES is a list where each member has the form
		  ;; (:book "John" :chapter 1 :verse 1 :text (...))
		  (let ((parsed-lines (cl-case diatheke-output-format
					(:osis (dtk--parse-osis-xml-lines raw-diatheke-text))
					(:plain (dtk-sto--diatheke-parse-text raw-diatheke-text)))))
		    ;; replace diatheke output w/text from parsed-lines
		    (delete-region (point-min) (point-max))
		    (dtk-insert-verses parsed-lines))))
	      ;; Return contents of the temporary buffer
	      (buffer-string))
	     (t ""))
       )))
  t)

(defun dtk-bible-parser (raw-string)
  "Parse the string RAW-STRING. Return the parsed content as a plist."
  (cond ((member dtk-diatheke-output-format '(:kludge :osis :plain))
	 ;; Parsing can trigger an error (most likely XML parsing)
	 (condition-case nil
	     (cl-case dtk-diatheke-output-format
	       (:osis (dtk--parse-osis-xml-lines raw-string))
	       (:plain (dtk-sto--diatheke-parse-text raw-string))
	       (:kludge (dtk--parse-osis-xml-lines raw-string))
	       )
	   (error
	    (display-warning 'dtk
			     (format "dtk failed relying on %s format" dtk-diatheke-output-format)
			     :warning)
	    ;; Calling function should attempt to degrade gracefully
	    ;; and try simple format if dtk-diatheke-output-format
	    ;; isn't :plain
	    nil			       ; return NIL upon parse failure
	    ))
	 )
	(t (error "Value of dtk-diatheke-output-format is problematic"))))

(defun dtk-bible-retriever (destination)
  "Insert retrieved content in the buffer specified by DESTINATION."
  ;; Using :osis as a default is problematic since invoking `-f OSIS`
  ;; with diatheke yields output that has a variety of issues - e.g.,
  ;; see http://tracker.crosswire.org/browse/MODTOOLS-105.
  (unless dtk-diatheke-output-format
    (setq dtk-diatheke-output-format :kludge))
  (with-current-buffer destination
    (insert
     (with-temp-buffer
       (dtk-diatheke (list dtk-bible-book
			   dtk-bible-chapter-verse)
		     dtk-module
		     t
		     dtk-diatheke-output-format
		     nil)
       (when (dtk-check-for-text-obesity)
	 (unless dtk-preserve-diatheke-output-p
	   (dtk-bible-retriever--post-process)))
       (buffer-string)))))

(defun dtk-bible-retriever--post-process ()
  "Post-processing directly after insertion of text supplied via
diatheke."
  ;; Removes diatheke's quirky addition of parenthesized indications of the module name after the requested text.
  (let ((end-point (point)))
    (re-search-backward "^(.*)" nil t 1)
    (delete-region (point) end-point))
  ;; Search back and remove duplicate text of last verse and the preceding colon
  (let ((end-point (point)))
    (re-search-backward "^:" nil t 1)
    (delete-region (point) end-point)))

(defun dtk-other ()
  "Placeholder anticipating possibility of using diatheke to access content distinct from Biblical texts."
  (error "Unsupported"))

(defun dtk-retrieve-parse-insert (insert-into)
  "Invoke DTK-RETRIEVER, anticipating that the text of interest will
be inserted into the buffer specified by INSERT-INTO. If
DTK-PRESERVE-DIATHEKE-OUTPUT-P is true, preserve the retrieved text.
If DTK-PRESERVE-DIATHEKE-OUTPUT-P is NIL, parse the retrieved text
using DTK-PARSER. Once parsed, invoke DTK-INSERTER with the value
returned by DTK-PARSER (presumably the parse representation of the
text), replacing the originally-inserted text with that generated by
DTK-INSERTER."
  (let ((point-start (point)))
    (funcall dtk-retriever insert-into)
    (let ((point-end (point)))
      (when (and dtk-parser (not dtk-preserve-diatheke-output-p))
	(let ((raw-content (buffer-substring-no-properties point-start
							   point-end)))
	  ;; sanity check(s) for raw-content
	  ;; - e.g., if it is "", something has gone awry
	  (cond ((and (stringp raw-content) (> (length raw-content) 0))
		 (let ((parsed-content (funcall dtk-parser raw-content)))
		   (cond (parsed-content
			  (kill-region point-start point-end)
			  (funcall dtk-inserter parsed-content))
			 (t
			  (display-warning
			   :warning
			   "Parsing yielded nothing. Is this expected behavior?"
			   )
			  ))))
		(t
		 (error "Something went awry"))))))))

;;;###autoload
(defun dtk-search (&optional word-or-phrase)
  "Search for the text string WORD-OR-PHRASE. If WORD-OR-PHRASE is NIL, prompt the user for the search string."
  (interactive)
  (let ((word-or-phrase (or word-or-phrase (read-from-minibuffer "Search: ")))
	(search-buffer (dtk-ensure-search-buffer-exists)))
    (dtk-clear-search-buffer)
    (dtk-switch-to-search-buffer)
    (dtk-search-mode)
    (dtk-diatheke word-or-phrase dtk-module t nil t)
    ))

(defun dtk-search-follow ()
  "Populate the dtk buffer with the text corresponding to the citation at point."
  (interactive)
  ;; The most likely desired behavior is to open the dtk buffer
  ;; alongside the dtk-search buffer and to keep the focus in
  ;; dtk-search buffer
  (dtk-clear-dtk-buffer)
  (dtk-follow)
  (switch-to-buffer-other-window dtk-search-buffer-name)
  )

;;;
;;; dtk modules/books
;;;

(defun dtk-bible-module-available-p (module)
  "Indicate whether the module MODULE is available. MODULE is a string."
  (dtk-module-available-p module "Biblical Texts"))

(defun dtk-biblical-texts ()
  "Return a list of module names associated with the 'Biblical Texts' category."
  (dtk-modules-in-category "Biblical Texts"))

(defun dtk-commentary-module-available-p (module)
  "Return an indication of whether module MODULE is both available and associated with the 'Commentaries' category."
  (dtk-module-available-p module "Commentaries"))

(defun dtk-module-available-p (module-name &optional module-category)
  "Test whether the module specified by MODULE-NAME is locally available. MODULE-CATEGORY is either NIL or a string such as 'Biblical Texts' or 'Commentaries'. If NIL, test across all modules (don't limit by module category)."
  (member module-name (dtk-module-names (or module-category :all))))

(defun dtk-module-category (category)
  "CATEGORY is a string such as 'Biblical Texts' or 'Commentaries'."
  (assoc category (dtk-modulelist)))

(defun dtk-module-get-category-for-module (module)
  (cl-loop
   for modulelist-entry in (dtk-modulelist)
   if (member module (dtk-module-names-from-modulelist-entry modulelist-entry))
   do (cl-return (cl-first modulelist-entry))))

(defvar dtk-module-last-selection nil
  "A plist specifying the last selection of a module by module category.")

(defvar dtk-module-map
  '(
    ;; key: string for module or module category
    ("Biblical Texts" :retriever dtk-bible-retriever :parser dtk-bible-parser :inserter dtk-insert-verses)
    ;("Daily" dtk-daily-retrieve dtk-daily-parse dtk-daily-insert)
    )
  "DTK-MODULE-MAP is an alist where each key is a string corresponding
either to a module category or a module. Modules and module categories
are specified with string suchs as 'KJV', 'ESV2011', 'Biblical Texts',
or 'Commentaries'. Each entry maps a module or module category to a
key-value store which specifies a retriever, a parser, an inserter,
and/or a mode (legitimate keys are keywords :retriever, :parser,
:inserter, and :mode). A mode, if specified, must be specified by the
corresponding symbol."
  )

(defun dtk-module-map-entry (module-name)
  "Return the member of DTK-MODULE-MAP describing the module specified by MODULE-NAME."
  (assoc module-name dtk-module-map))

(defun dtk-module-map-get-inserter (module-name)
  "Return the inserter description associated with the module specified by MODULE-NAME. FORMAT is a keyword. See the DTK-DIATHEKE docstring description of DIATHEKE-OUTPUT-FORMAT for specifics."
<<<<<<< HEAD
  (cl-third (cl-rest (dtk-module-map-entry module-name))))

(defun dtk-module-map-get-parser (module-name)
  "Return the parser description associated with the module specified by MODULE-NAME."
  (cl-second (cl-rest (dtk-module-map-entry module-name))))

(defun dtk-module-map-get-retriever (module-name)
  "Return the retriever description associated with the module specified by MODULE-NAME."
  (cl-first (cl-rest (dtk-module-map-entry module-name))))
=======
  (plist-get (cl-rest (dtk-module-map-entry module-name)) :inserter))

(defun dtk-module-map-get-mode (module-spec)
  "Return the mode specification, if any, associated with the module or module category specified by MODULE-SPEC."
  (let ((module-map-entry (dtk-module-map-entry module-spec)))
    (when module-map-entry
      (let ((mode (plist-get (cl-rest module-map-entry) :mode)))
	;; The mode should be specified as a symbol
	(if (symbolp mode)
	    mode
	    (error "%s" "The corresponding mode must be specified as a symbol."))))))

(defun dtk-module-map-get-parser (module-name)
  "Return the parser description associated with the module specified by MODULE-NAME."
  (plist-get (cl-rest (dtk-module-map-entry module-name)) :parser))

(defun dtk-module-map-get-retriever (module-name)
  "Return the retriever description associated with the module specified by MODULE-NAME."
  (plist-get (cl-rest (dtk-module-map-entry module-name)) :retriever))
>>>>>>> b74f2270

(defun dtk-module-names (module-category)
  "Return a list of strings, each corresponding to a module name within the module category specified by MODULE-CATEGORY. If MODULE-CATEGORY is :all, return all module names across all categories."
  (cond ((eq module-category :all)
	 (let ((shortnames nil))
	   (mapc #'(lambda (category-data)
		     (mapc #'(lambda (shortname-description)
			       (push (elt shortname-description 0) shortnames))
			   (cdr category-data)))
		 (dtk-modulelist))
	   shortnames))
	((stringp module-category)
	 (mapcar #'(lambda (shortname-description)
		     (elt shortname-description 0))
		 (cdr (assoc (or module-category dtk-module-category)
			     (dtk-modulelist)))))))

(defun dtk-module-remember-selection ()
  "Remember the module last selected by the user."
  (setq dtk-module-last-selection (lax-plist-put dtk-module-last-selection dtk-module-category dtk-module)))

(defun dtk-modulelist ()
  "Return an alist where each key is a string corresponding to a category and each value is a list of lists. Each value represents a set of modules. Each module is described by a list of the form (\"Nave\" \"Nave's Topical Bible\")."
  (let ((modulelist-strings (s-lines (dtk-diatheke-string '("modulelist") "system")))
	(modules-by-category nil))
    ;; construct list with the form ((category1 module11 ...) ... (categoryN moduleN1 ...))
    (dolist (x modulelist-strings)
      (cond ((string= "" (s-trim x))	; disregard empty lines
	     nil)
	    ;; if last character in string is colon (:), assume X represents a category
	    ((= (aref x (1- (length x)))
		58)
	     (push (list (seq-subseq x 0 (1- (length x)))) modules-by-category))
	    (t
	     ;; handle "modulename : moduledescription"
	     (let ((colon-position (seq-position x 58)))
	       (let ((modulename (seq-subseq x 0 (1- colon-position)))
		     (module-description (seq-subseq x (+ 2 colon-position))))
		 (setf (elt modules-by-category 0)
		       (append (elt modules-by-category 0)
			       (list (list modulename module-description)))))))))
    modules-by-category))

(defun dtk-modules-in-category (category)
  "Return a list of module names associated with module category CATEGORY."
  (dtk-module-names-from-modulelist-entry (dtk-module-category category)))

(defun dtk-module-names-from-modulelist-entry (modulelist-entry)
  "Return a list of module names. MODULELIST-ENTRY has the form of a
member of the value returned by DTK-MODULELIST."
  (let ((module-descriptions (cdr modulelist-entry)))
    (mapcar
     #'(lambda (modulename-description)
	 (elt modulename-description 0))
     module-descriptions)))

;;;###autoload
(defun dtk-select-module-category ()
  "Prompt the user to select a module category."
  (interactive)
  (let ((module-category
         (let ((completion-ignore-case t))
           (completing-read "Module type: "
                            (dtk-modulelist)))))
    (if (and module-category
	     (not (string= module-category "")))
	(setf dtk-module-category module-category))))

;;;###autoload
(defun dtk-select-module ()
  "Prompt the user to select a module."
  (interactive)
  (let ((module (dtk-select-module-of-type "Module: " dtk-module-category)))
    (if module
	(progn
	  (dtk-set-module module)
	  (dtk-module-remember-selection))
      (message "Module not selected"))))

(defun dtk-select-module-of-type (prompt module-category)
  "Prompt the user to select a module. MODULE-CATEGORY specifies the subset of modules to offer for selection."
  (let ((completion-ignore-case t))
    (completing-read prompt
                     (dtk-module-names module-category)
                     nil
                     t
                     nil
                     nil
                     '(nil))))

(defun dtk-set-module (module)
  (setq dtk-module module)
  ;; Set retriever, parser, inserter values
  (cond ((dtk-module-map-entry module)
	 (setq dtk-parser (dtk-module-map-get-parser module))
	 (setq dtk-retriever (dtk-module-map-get-retriever module))
	 (setq dtk-inserter (dtk-module-map-get-inserter module)))
	;; Use category entry as fallback if an entry isn't present for a specific module
	((dtk-module-map-entry (dtk-module-get-category-for-module module))
	 (let ((category (dtk-module-get-category-for-module module)))
	   (setq dtk-parser (dtk-module-map-get-parser category))
	   (setq dtk-retriever (dtk-module-map-get-retriever category))
	   (setq dtk-inserter (dtk-module-map-get-inserter category))))
	(t (message "Specify parser, retriever, and inserter for the module"))
	))

;;;
;;; dtk buffers
;;;
(defun dtk-buffer-exists-p ()
  "Return an indication of whether the default dtk buffer exists."
  (get-buffer dtk-buffer-name))

(defun dtk-clear-dtk-buffer ()
  "Clear the dtk buffer."
  (interactive)
  (with-current-buffer dtk-buffer-name
    (delete-region (point-min) (point-max))))

(defun dtk-clear-search-buffer ()
  "Clear the search buffer."
  (with-current-buffer dtk-search-buffer-name
    (delete-region (point-min) (point-max))))

(defun dtk-init ()
  "Initialize dtk buffer, if necessary. Switch to the dtk buffer."
  (when (not (dtk-buffer-exists-p))
    (get-buffer-create dtk-buffer-name))
  ;; Switch window only when we're not already in *dtk*
  (if (not (string= (buffer-name) dtk-buffer-name))
      (switch-to-buffer-other-window dtk-buffer-name)
    (switch-to-buffer dtk-buffer-name))
  (dtk-mode)
  )

(defun dtk-ensure-search-buffer-exists ()
  "Ensure the default dtk buffer exists for conducting a search."
  (get-buffer-create dtk-search-buffer-name))

(defun dtk-switch-to-search-buffer ()
  "Switch to the dtk search buffer using SWITCH-TO-BUFFER."
  (switch-to-buffer dtk-search-buffer-name))

;;;
;;; interact with dtk buffers
;;;
(defun dtk-verse-inserter (book ch verse text new-bk-p new-ch-p)
  "Insert a verse associated book BOOK, chapter CH, verse number VERSE, and text TEXT. If this function is being invoked in the context of a change to a new book or a new chapter, indicate this with NEW-BK-P or NEW-CH-P, respectively."
  (let ((book-start (point)))
    (when (or (not dtk-compact-view) new-bk-p)
      (insert book #x20)
      (set-text-properties book-start (point) (list 'book book)))
    (when (or (not dtk-compact-view) new-ch-p)
      (let ((chapter-start (point)))
	(insert (int-to-string chapter)
		(if verse #x3a #x20))
	(add-text-properties (if new-ch-p
				 chapter-start
			       book-start)
			     (point)
			     (list 'book book 'chapter chapter 'font-lock-face 'dtk-chapter-number)))))
  (when verse
    (let ((verse-start (point)))
      (when dtk-verse-number-inserter
	(funcall dtk-verse-number-inserter (int-to-string verse)))
      (set-text-properties verse-start (point) (list 'book book 'chapter chapter 'verse verse))
      ;; fontify verse numbers explicitly
      (add-text-properties verse-start (point) '(font-lock-face dtk-verse-number))))
  (when text
    (let ((text-start (point)))
      (funcall dtk-verse-text-inserter text)
      ;; verse text inserter may set text properties
      (add-text-properties text-start (point) (list 'book book 'chapter chapter 'verse verse))))
  (unless dtk-compact-view
    (insert #xa)))

(defvar dtk-verse-number-inserter
  (lambda (verse-number)
    (insert verse-number #x20)))

(defun dtk-text-props-for-lemma (lemma)
  "Return text properties for LEMMA."
  (let ((strongs-refs (dtk-dict-parse-osis-xml-lemma lemma))
	(text-props nil))
    (unless strongs-refs
      (warn "Failed to handle lemma value %s" lemma))
    (cl-map nil #'(lambda (strongs-ref)
		    ;; ignore lemma components which were disregarded by DTK-DICT-PARSE-OSIS-XML-LEMMA
		    (when strongs-ref
		      (cl-destructuring-bind (strongs-number module)
			  strongs-ref
			(when dtk-show-dict-numbers (insert " " strongs-number))
			(setq text-props
			      (append
			       (list 'dict (list strongs-number module))
			       text-props)))))
	    strongs-refs)
    text-props))

(defun dtk-insert-osis-string (string)
  ;; Ensure some form of whitespace precedes a word. OSIS-ELT may be a word, a set of words (e.g., "And" or "the longsuffering"), or a bundle of punctuation and whitespace (e.g., "; ").
  (when (string-match "^[a-zA-Z]" string)
    (when (not (member (char-before) '(32 9 10 11 12 13 8220)))
      (insert #x20)))
  (insert string)
  ;; Ensure whitespace succeeds certain characters.
  (when (member (char-before) '(58))
    (insert #x20)))

(defun dtk-insert-osis-elt (osis-elt)
  (let* ((tag (pop osis-elt))
	 (attributes (pop osis-elt))
	 (children osis-elt))
    (cl-case tag
      (w
       (when children
	 ;; The example provided in the 2006 description of OSIS shows
	 ;; the "gloss" attribute used to support inclusion of
	 ;; Strong's numbers. The reality seems to be that the "lemma"
	 ;; attribute is used to support inclusion of Strong's numbers
	 ;; for Biblical texts.
	 (let ((lemma (let ((lemma-pair (assoc 'lemma attributes)))
			(if lemma-pair
			    (cdr lemma-pair)))))
	   (let ((beg (point)))
	     (dtk-simple-osis-inserter children)
	     (when lemma
	       (add-text-properties beg (point)
				    (dtk-text-props-for-lemma lemma))
	       )))))
      (divineName
       (dtk-simple-osis-inserter children))
      (transChange
       (when children
	 (let ((beg (point)))
	   (dtk-simple-osis-inserter children)
	   ;;(add-text-properties beg (point) (list 'transChange t))
	   ;;(add-text-properties beg (point) '(font-lock-face dtk-translChange-face))
	   )))
      (q				; quote
       (let ((quote-marker (let ((quote-marker-pair (assoc 'marker attributes)))
			     (if quote-marker-pair
				 (cdr quote-marker-pair)))))
	 (when quote-marker (insert quote-marker))
	 (dtk-simple-osis-inserter children)
	 ))
      ;; containers
      (div
       (let ((type (let ((type-pair (assoc 'type attributes)))
		     (if type-pair
			 (cdr type-pair)))))
	 (cond ((and
		 t		       ;dtk-honor-osis-div-paragraph-p
		 (cl-equalp type "paragraph"))
		(insert #xa)))
	 (dtk-simple-osis-inserter children)))
      (chapter
       (dtk-simple-osis-inserter children))
      (verse
       (dtk-simple-osis-inserter children))
      (l				; poetic line(s)
       (dtk-simple-osis-inserter children))
      (lg				; poetic line(s)
       (dtk-simple-osis-inserter children))
      (note
       (when nil			;dtk-show-notes-p
	 (dtk-simple-osis-inserter children)))
      ;; formatting
      (milestone
       (let ((type (let ((type-pair (assoc 'type attributes)))
		     (if type-pair
			 (cdr type-pair)))))
	 (cond ((and nil	      ;dtk-honor-osis-milestone-line-p
		     (cl-equalp type "line"))
		(insert #xa)))))
      (lb
       (when (and t			;dtk-honor-osis-lb-p
		  (insert #xa))))
      ;; indicate inability to handle this OSIS element
      (t (when nil		   ;dtk-flag-unhandled-osis-elements-p
	   (insert "!" (prin1-to-string tag) "!"))))))

(defun dtk-insert-osis-thing (osis-thing)
  "Insert verse text represented by OSIS-THING."
  (cond ((stringp osis-thing)
	 (dtk-insert-osis-string osis-thing))
	((consp osis-thing)
	 (dtk-insert-osis-elt osis-thing))
	;; indicate inability to handle this elt
	(t (insert "*" (prin1-to-string osis-thing) "*"))))

(defvar dtk-verse-text-inserter
  'dtk-simple-osis-inserter
  "Specifies function used to insert verse text.

The function is called with a single argument, CHILDREN, a list where
each member is either a string or a list representing a child element
permissible within an OSIS XML document. Consider this example
representation of a W element:

  (w ((lemma . \"strong:G1722\") (wn . \"001\")) \"In\")")

(defun dtk-simple-osis-inserter (children)
  (dolist (osis-elt children)
    (dtk-insert-osis-thing osis-elt)))

(defun dtk-insert-verses (verse-plists)
  "Insert formatted text described by VERSE-PLISTS."
  (cl-flet ()
    (let ((this-chapter nil)
	  (first-verse-plist (pop verse-plists)))
      ;; handle first verse
      (-let (((&plist :book book :chapter chapter :verse verse :text text) first-verse-plist))
	(when dtk-insert-verses-pre
	  (funcall dtk-insert-verses-pre book chapter verse verse-plists))
	(dtk-verse-inserter book chapter verse text t t)
	(setf this-chapter chapter))
      ;; Format the remaining verses, anticipating changes in chapter
      ;; number. Assume that book will not change.
      (cl-loop
       for verse-plist in verse-plists
       do (-let (((&plist :book book :chapter chapter :verse verse :text text) verse-plist))
	    (if (equal chapter this-chapter)
		(progn
		  (unless (member (char-before) '(#x20 #x0a #x0d))
		    (insert #x20)
		    (add-text-properties (1- (point))
					 (point)
					 (list 'book book
					       'chapter chapter)))
		  (dtk-verse-inserter book chapter verse text nil nil))
	      ;; new chapter
	      (progn
		(insert #xa #xa)
		(setf this-chapter chapter)
		(dtk-verse-inserter book chapter verse text nil t)))))
      (when dtk-insert-verses-post (funcall dtk-insert-verses-post))
      )))

(defvar dtk-insert-verses-pre nil
  "If non-NIL, this should define a function to invoke prior to
inserting a set of verses via DTK-INSERT-VERSES. The function is
called with four arguments: book, chapter, verse, and verse-plists.")

(defvar dtk-insert-verses-post nil
  "If non-NIL, this should define a function to invoked after
insertion of a set of verses via DTK-INSERT-VERSES.")

(defun dtk-parse-citation-at-point ()
  "Assume point is at the start of a full verse citation. Return a list where the first member specifies the book, the second member specifies the chapter, and the third member specifies the verse by number."
  (let ((book-start-position (point))
	(book-end-position nil)
	(chapter-start-position nil)
	(colon1-position nil)
	;; CITATION-END-POSITION: last position in the full citation
	(citation-end-position nil))
    ;; move to start of chapter component of citation
    (search-forward ":")
    (setf colon1-position (point))
    (search-backward " ")
    (setf book-end-position (1- (point)))
    (forward-char)
    (setf chapter-start-position (point))
    ;; move to end of of citation
    (search-forward ":")
    ;; - if citation is end start of buffer, searching for non-word character will fail
    (condition-case nil
	(progn (search-forward-regexp "\\W")
	       (backward-char))
      (error nil
	     (progn (goto-char (point-max))
		    (backward-char)
		    (message "end-of-buffer"))))
    (setf citation-end-position (point))
    (list
     (buffer-substring-no-properties book-start-position (1+ book-end-position))
     (string-to-number (buffer-substring-no-properties chapter-start-position (1- colon1-position)))
     (string-to-number
      (buffer-substring-no-properties colon1-position citation-end-position)))))

(defun dtk-preview-citation ()
  "Preview citation at point."
  (interactive)
  ;; lazy man's preview -- append at end of *dtk* buffer so at least it's readable
  (with-current-buffer dtk-buffer-name
    ;; (move-point-to-end-of-dtk-buffer)
    (goto-char (point-max))
    ;; (add-vertical-line-at-end-of-dtk-buffer)
    (insert #xa))
  ;; (back-to-point-in-search/current-buffer)
  (dtk-follow))

(defun dtk-quit ()
  "Quit."
  (interactive)
  (when (member (buffer-name (current-buffer))
		(list dtk-buffer-name dtk-dict-buffer-name dtk-search-buffer-name))
    (kill-buffer nil)))

(defun dtk-to-start-of-full-citation ()
  "If point is within a full citation, move the point to the start of the full citation."
  (interactive)
  (let ((full-citation-component (dtk-at-verse-full-citation?)))
    (when full-citation-component
      ;; place point at space before chapter number
      (cond ((eq full-citation-component :space-or-book)
	     (search-forward ":")
	     (search-backward " "))
	    ((member full-citation-component
		     '(:chapter :colon :verse))
	     (search-backward " ")))
      ;; move to start of chapter name
      (search-backward-regexp dtk-books-regexp)
      ;; kludge to anticipate any order in dtk-books-regexp
      ;; - if citation is at start of buffer, searching for non-word character will fail
      (if (condition-case nil
	      (progn (search-backward-regexp "\\W")
		     t)
	    (error nil
		   (progn (beginning-of-line-text)
			  nil)))
	  (forward-char)))))

;;
;; parse diatheke raw text from a "Biblical Texts" text
;;

;; The `dtk-sto` prefix indicates code derived from alphapapa's
;; sword-to-org project.
(defconst dtk-sto--diatheke-parse-line-regexp
  (rx bol
      ;; Book name
      (group-n 1 (minimal-match (1+ anything)))
      space
      ;; chapter:verse
      (group-n 2 (1+ digit)) ":" (group-n 3 (1+ digit)) ":"
      ;; Passage text (which may start with a newline, in which case
      ;; no text will be on the same line after chapter:verse)
      (optional (1+ space)
                (group-n 4 (1+ anything))))
  "Regexp to parse each line of output from `diatheke'.")

(defun dtk-sto--diatheke-parse-text (text &optional keep-newlines-p)
  "Parse TEXT line-by-line, returning a list of verse plists. When
KEEP-NEWLINES-P is non-nil, keep blank lines in text.

Each verse plist has the format (:book \"Genesis\" :chapter 1 :verse 1
                                 :text (\"In the \" ...)).

The value for the :text key is a list where each member is either a
string or a list representing a child element permissible within an
OSIS XML document."
  (cl-loop with result
           with new-verse
           for line in (s-lines text)
           for parsed = (dtk-sto--diatheke-parse-line line)
           if parsed
           do (progn
                (push new-verse result)
                (setq new-verse parsed))
           else do (let ((text (plist-get new-verse :text)))
		     (setf text
			   (append text
				   (if (s-present? line)
				       (list line)
				     (if keep-newlines-p
					 '("\n")
				       nil))))
                     (plist-put new-verse :text text))
           finally return (cdr (progn
                                 (push new-verse result)
                                 (nreverse result)))))

(defun dtk-sto--diatheke-parse-line (line)
  "Return plist from LINE.  If LINE is not the beginning of a verse, return nil.

Each verse plist has the format (:book \"Genesis\" :chapter 1 :verse 1
                                 :text (\"In the \" ...)).

The value for the :text key is a list where each member is either a
string or a list representing a child element permissible within an
OSIS XML document."
  (if (s-present? line)
      (when (string-match dtk-sto--diatheke-parse-line-regexp line)
        (let ((book (match-string 1 line))
              (chapter (string-to-number (match-string 2 line)))
              (verse (string-to-number (match-string 3 line)))
              ;; Ensure text is present, which may not be the case if
              ;; a verse starts with a newline.  See
              ;; <https://github.com/alphapapa/sword-to-org/issues/2>
              (text (when (s-present? (match-string 4 line))
                      (s-trim (match-string 4 line)))))
          (list :book book :chapter chapter :verse verse :text (if text (list text)))))))

(defun dtk--parse-osis-xml-lines (text)
  "Parse the string TEXT, assuming it is a set of lines in the OSIS output format generated by diatheke."
  (let ((lines (s-lines text)))
    (let ((lines-n (length lines))
	  (parsed nil)
	  (current-line-n 0))
      (while (< current-line-n lines-n)
	;; consume lines associated with a single verse
	(cl-multiple-value-bind (last-line-parsed-n parsed-verse)
	    (dtk--diatheke-parse-osis-xml-for-verse lines current-line-n)
	  (if parsed-verse
	      (push parsed-verse parsed))
	  (setf current-line-n (1+ last-line-parsed-n))))
      (nreverse parsed))))

(defvar dtk-parse-osis-ignore-regexp
  (regexp-opt '("^Unprocessed Token:"))
  "Regular expression describing lines to be ignored in diatheke OSIS output.")

(defun dtk--diatheke-parse-osis-xml-for-verse (lines n)
  "Consume lines associated with a single verse. Return multiple values where where the first value is the index of the last line consumed in parsing a single verse and the second value is a plist associated with a single verse. Use list of strings, LINES, starting at list element N. If an indication of the beginning of a verse is not encountered at element N, return nil."
  ;; Anticipate LINES to correspond to what diatheke coughs up. For a single verse of a "Bible text", this is typically one or more lines of the form
  ;; II Peter 3:15: <w lemma=\"strong:G3588 lemma.TR:την\" morph=\"robinson:T-ASF\" src=\"2\" wn=\"001\"/><w lemma=\"strong:G2532 lemma.TR:και\" morph=\"robinson:CONJ\" src=\"1\" wn=\"002\">And</w> <w lemma=\"strong:G2233 lemma.TR:ηγεισθε\" morph=\"robinson:V-PNM-2P\" src=\"8\" wn=\"003\">account</w> ...
  ;;
  ;; Note that diatheke may emit, for a single verse, a set of lines of the form
  ;; II Peter 3:15: Unprocessed Token: <br /> in key II Peter 3:15
  ;; Unprocessed Token: <br /> in key II Peter 3:15
  ;; ...
  (let ((line (elt lines n))
	(current-line-n n)
	(last-line-n (1- (length lines))))
    (when (s-present? line)
      (when (string-match dtk-sto--diatheke-parse-line-regexp line)
	(let ((book (match-string 1 line))
	      (chapter (string-to-number (match-string 2 line)))
	      (verse (string-to-number (match-string 3 line)))
	      ;; Ensure text is present, which may not be the case if
	      ;; a verse starts with a newline.  See
	      ;; <https://github.com/alphapapa/sword-to-org/issues/2>
	      (first-line-raw-text (when (s-present? (match-string 4 line))
				     (s-trim (match-string 4 line))))
	      (text-raw ""))
	  ;; Once initial line associated with verse has been dealt
	  ;; with, modify the initial line so that it, along with
	  ;; every subsequent line can be handled in the same manner.
	  (when book
	    (setf (elt lines n) first-line-raw-text))
	  ;; per-line processing
	  (cl-do ((ignorep
		   ;; discard/ignore some classes of diatheke OSIS output
		   (string-match dtk-parse-osis-ignore-regexp (elt lines current-line-n))
		   (string-match dtk-parse-osis-ignore-regexp (elt lines current-line-n))))
	      (nil nil)
	    (unless ignorep
	      (setf text-raw
		    (cl-concatenate 'string text-raw (elt lines current-line-n))))
	    (when (or (>= current-line-n last-line-n)
		      ;; check if next line corresponds to start of a new verse
		      (string-match dtk-sto--diatheke-parse-line-regexp (elt lines (1+ current-line-n))))
	      (cl-return))
	    (cl-incf current-line-n))
	  ;; Add root element and parse text as a single piece of XML
	  (let ((text-structured (with-temp-buffer
				   (insert "<r>" text-raw "</r>")
				   (xml-parse-region))))
            (cl-values current-line-n
		       (list
			:book book :chapter chapter :verse verse
			:text (cl-subseq (car text-structured) 2)))))))))

;;
;; dictionary: handle dictionary entries and references
;;

;;; `dtk-dict-entry': Details for a dictionary entry
(cl-defstruct dtk-dict-entry
  key ; the key that one would use to "look up" the entry via diatheke
  crossrefs			 ; cross-references; a list of strings
  def ; definition - a plain text string; this may include notes if the parser is unable to distinguish definition and notes
  notes	     ; NIL or a plain text string
  word	     ; the dictionary entry itself - a simple string (word or phrase)
  )

(defvar dtk-dict-current-entry
  nil
  "A DTK-DICT-ENTRY structure corresponding to the most recent dictionary lookup. This should be considered the `current` dictionary entry. NIL if a dictionary lookup has not yet occurred.")

(defvar dtk-dict-key-functions
  '(("Nave" word-at-point)
    ("StrongsGreek" dtk-dict-strongs-key-for-word-at-point)
    ("StrongsHebrew" dtk-dict-strongs-key-for-word-at-point))
  "Maps the indicated dictionary module to a function which attempts to determine the key for the word at point. Such a function should return a cons where the car is the dictionary key and the cdr is module directly associated with the key, if such information is available.")

;;;###autoload
(defun dtk-dict ()
  "Use word at point to set, and then display, the current dictionary entry."
  (interactive)
  (dtk-dict-set-current-entry)
  (dtk-dict-populate-dtk-dict-buffer)
  ;; The most likely use case for DTK-DICT is invocation while reading
  ;; a passage. In this case, the most likely desired behavior is to
  ;; open the dtk-dict buffer alongside the buffer containing the
  ;; passage being read.
  (switch-to-buffer-other-window dtk-dict-buffer-name))

(defun dtk-dict-handle-raw-lines (lines module format)
  "Helper function for DTK-DICTIONARY. Parses content in list of strings, LINES, corresponding to lines of diatheke output associated with a dictionary query in diatheke module MODULE. Returns NIL if unsuccessful. Returns a dict-entry structure if successful. Argument FORMAT specifies the anticipated format of LINES."
  (let ((parser (dtk-module-map-get-parser module format)))
    (cond (parser (funcall parser lines))
	  (t
	   (message "Missing parser for %s" module)
	   nil))))

(defun dtk-dict-key-for-word-at-point (dict-module)
  "Return a list where (a) the first element is a guess at the dictionary key to use for the word at point (NIL if unable to suggest a key for the word at point), (b) the second element is NIL or, if a module is directly associated with the key, the string specifying that module and (c) the third element is an (optional) explanatory note. DICT-MODULE specifies the dictionary module to be used."
  (if (not dict-module)
      (message "%s" "specify the current dictionary module.")
    (let ((f-entry (assoc dict-module dtk-dict-key-functions)))
      (cond ((consp f-entry)
	     (let ((key-module-note (eval (cl-rest f-entry))))
	       (cond ((stringp key-module-note)
		      (list nil nil key-module-note))
		     ((consp key-module-note)
		      key-module-note)
		     (t
		      (cons nil dict-module)))))
	    ;; The specified dictionary module is not yet supported
	    ((stringp dict-module)
	     nil)
	    (t
	     (error "Why are we here?")
	     nil)))))

;; Consider the situation where, for some text X,
;; - a request has been made to look up a dictionary entry using module requested-module
;; - the attempt to grab a dictionary key yielded the key KEY and the explicitly/directly-associated module KEY-ASSOCIATED-MODULE
(defun dtk-dict-module-sanity-check (key requested-module key-associated-module)
  "Look for nonsensical dictionary module situations. REQUESTED-MODULE is the module requested for the key KEY. KEY-ASSOCIATED-MODULE is a module known to be sane for the key under consideration. Return the optimal module choice when possible. If REQUESTED-MODULE is clearly inappropriate and a sane module choice is not immediately obvious, return NIL."
  (cond ((and (stringp requested-module) (stringp key-associated-module)
	      (string= requested-module key-associated-module))
	 ;; If KEY is NIL, then it is likely that the text in use does not have STrong's data associated with it
	 (cond ((not key)
		(message "Text likely does not have Strong's numbers associated with it. Try a different text.")
		nil)
	       (t requested-module)))
	;; At this point, StrongGreek-StrongsHebrew mismatch is the only
	;; such case
	((and (string= dict-module "StrongsGreek")
		 (cl-equalp key-associated-module "StrongsHebrew"))
	    (message "Requested StrongsGreek but using StrongsHebrew")
	    "StrongsHebrew")
	((and (string= dict-module "StrongsHebrew")
	      (cl-equalp key-associated-module "StrongsGreek"))
	 (message "Requested StrongsHebrew but using StrongsGreek")
	 "StrongsGreek")
	(t nil)))

(defface dtk-dict-word
  '((t ()))
  "Face for a word or phrase with a corresponding dictionary entry."
  :group 'dtk-faces)

(defconst dtk-dict-osis-xml-lemma-strongs-regexp
  ;; Look for a string of the form "strong:G1722" or
  ;; "strong:G2532 strong:G2147". Note that multiple
  ;; Strong's references may be attached to a single lemma attribute
  ;; value.
  (rx
   "strong:"
   (group-n 1 (char "GH")) ; Greek or Hebrew ("G" or "H")
   (group-n 2 (1+ digit)) ; dictionary number
   ))

(defun dtk-dict-overlay-at-point ()
  "Return an overlay."
  (let ((overlays (overlays-at (point)))
	(dtk-dict-overlay nil))
    (if overlays
	(catch 'overlays-loop
	  (dolist (ol overlays)
	    (when (overlay-get ol 'dtk-dict-overlay)
	      (setf dtk-dict-overlay ol)
	      (throw 'overlays-loop nil)))))
    dtk-dict-overlay))

(defun dtk-dict-populate-dtk-dict-buffer ()
  "Populate the dtk-dict-buffer buffer with the current dictionary entry."
  (get-buffer-create dtk-dict-buffer-name)
  ;;(dtk-clear-dict-buffer)
  (with-current-buffer dtk-dict-buffer-name
    (delete-region (progn (goto-char (point-min)) (point))
		   (progn (goto-char (point-max)) (point)))
    (dtk-dict-mode)
    (when dtk-dict-current-entry
      (insert (dtk-dict-entry-word dtk-dict-current-entry)
	      #xa
	      (dtk-dict-entry-def dtk-dict-current-entry)
	      #xa)
      (mapc #'(lambda (cr) (insert cr #xa))
	    (dtk-dict-entry-crossrefs dtk-dict-current-entry)))))

(defun dtk-dict-set-current-entry ()
  "Use word at point to set the current dictionary entry."
  (let* ((dict-module-category "Lexicons / Dictionaries")
	 (dict-module (or (if (equal dtk-module-category dict-module-category)
			      dtk-module)
			  (lax-plist-get dtk-module-last-selection dict-module-category)
			  (dtk-select-module-of-type "First select a module: " dict-module-category))))
    (cond (dict-module
	   (let ((key-module-note (dtk-dict-key-for-word-at-point dict-module))
		 (format :plain))
	     (cond ((not key-module-note)
		    (message "Module %s is not supported as a dictionary module." dict-module))
		   ((not (car key-module-note))
		    (if (stringp (third key-module-note))
			(message "%s" (third key-module-note))
			(message "Unable to find dictionary data for %s." (cdr key-module))))
		   (t
		    (setf dict-module (dtk-dict-module-sanity-check (car key-module-note) dict-module (cdr key-module-note)))
		    (if dict-module
			(dtk-dict-set-dtk-dict-current-entry (car key-module-note)
							     dict-module
							     format)
		      (message "First select a reasonable dictionary module"))))))
	  (t (error "First select a dictionary module")))))

(defun dtk-dict-set-dtk-dict-current-entry (key module format)
  "Set DTK-DICT-CURRENT-ENTRY by performing a lookup with KEY using the dictionary module MODULE. KEY is a string, the query key for the dictionary lookup. Returns NIL if unsuccessful. Returns T if successful."
  (let ((dict-entry (dtk-dict-handle-raw-lines (dtk-dict-raw-lines key module) module format)))
    (cond (dict-entry
	   (setf (dtk-dict-entry-key dict-entry) key)
	   (setf dtk-dict-current-entry dict-entry)
	   t)
	  (t nil))))

(defcustom dtk-show-dict-numbers nil
  "If true, show dictionary numbers, if available. Otherwise, ensure dictionary information is not visible.")

(defconst dtk-dict-strongs-line1-regexp
  (rx (1+ digit)
      ":"
      (1+ space)			; whitespace
      (group-n 1 (1+ digit))		; strongs-number
      (1+ space)			; whitespace
      (group-n 2 (1+ (not (any space)))) ; word
      )
  "Match the first line of a Strongs entry.")

(defun dtk-dict-strongs-key-for-word-at-point ()
  "Return a cons where the car is the dictionary key for a Strongs Greek or Strongs Hebrew dictionary entry and the cdr is an indication of the module corresponding to the key."
  ;; the key (diatheke) is the dictionary number
  (let (
	;; look for 'lemma' text property and corresponding dictionary data
	;;(lemma-raw (get-text-property (point) 'lemma))
	(lemma-raw nil)
	;; currently...
	(word-dict (get-text-property (point) 'dict)))
    (cond (lemma-raw
	   ;; look for pattern like "strong:G1722 ..."
	   (string-match dtk-dict-osis-xml-lemma-strongs-regexp lemma-raw)
	   (let ((G-or-H (match-string 1 lemma-raw))
		 (strongs-number (match-string 2 lemma-raw)))
	     (cons strongs-number
		   (pcase G-or-H
		     ("G" "StrongsGreek")
		     ("H" "StrongsHebrew")))))
	  (word-dict
	   (cons (cl-first word-dict) (cl-second word-dict)))
	  (t
	   "No Strong's data at point. Use a Biblical text with Strong's numbers."))))

(defun dtk-dict-strongs-parse (lines)
  "Parse either StrongsGreek or StrongsHebrew diatheke output"
  ;; Diatheke seems to not support structured (XML) output for
  ;; StrongsGreek nor for StrongsHebrew. The first line begins with an
  ;; integer succeeded by a colon character. Examples:
  ;; 0358803588:  3588  ho   ho, including the feminine
  ;; 0305603056:  3056  logos  log'-os
  (let ((raw-first-line (pop lines))
	(dict-crossrefs nil)
	(dict-def "")
	(dict-word nil))
    ;; grab Strong's # and word
    (string-match dtk-dict-strongs-line1-regexp raw-first-line)
    (setq dict-word (match-string 2 raw-first-line))
    ;; remove any additional lines associated with the word
    (while (not (and (string= (elt lines 0) "")
  		     (string= (elt lines 1) "")))
      (pop lines))
    ;; two empty lines seem to denote boundary between the word/number/etymology and the description/definition/notes
    (pop lines)
    (pop lines)
    ;; set definition/notes component
    (while (and (not (and
		      (>= (length (elt lines 0))
			  4)
		      (string= (seq-subseq (string-trim (elt lines 0))
					   0 4)
			       "see ")))
		;; See note below regarding end of entire diatheke response
		(not (and (>= (length (elt lines 0))
			      (+ 2 (length module)))
			  (string= (seq-subseq (elt lines 0) 1 (1+ (length module)))
				   module))))
      (setf dict-def (concat dict-def (pop lines))))
    ;; set cross-references
    (while (and lines
		;; Expect the entire diatheke response to end with a
		;; line with the parenthesized module name -- for
		;; example, "(StrongsHebrew)".
		(and (>= (length (elt lines 0))
			 (+ 2 (length module)))
		     (not (string= (seq-subseq (elt lines 0) 1 (1+ (length module)))
				   module))))
      ;; FIXME: string may end with module name in parentheses; should clean that up
      (let ((line (pop lines)))
	(if (consp line) (setf line (cl-first line)))
	(setf dict-crossrefs (push line
				   dict-crossrefs))))
    (make-dtk-dict-entry :crossrefs dict-crossrefs
			 :def dict-def
			 :key nil
			 :notes nil
			 :word dict-word)))

;; The current implementation assumes that, if the "lemma" attribute is present, it is a string of whitespace-separated values. Values of the form "strong:G1161" are handled. Others (e.g., "lemma.TR:δε") are disregarded.
(defun dtk-dict-parse-osis-xml-lemma (x)
  "Return a list where each element is either NIL (indicating value
was disregarded) or a list where the first element is the dictionary
number and the second element is a string describing the module
corresponding to the key."
  (let ((raw-strings (split-string x "[ \f\t\n\r\v]+")))
    (mapcar #'(lambda (raw-string)
		(cond ((string-match dtk-dict-osis-xml-lemma-strongs-regexp
				     raw-string)
		       (let ((G-or-H (match-string 1 raw-string))
			     (strongs-number (match-string 2 raw-string)))
			 (list strongs-number
			       (pcase G-or-H
				 ("G" "StrongsGreek")
				 ("H" "StrongsHebrew")))))
		      (t
		       nil ; Silently ignore values we don't handle (vs. (display-warning ... ))
		       )))
	    raw-strings)))
;;
;; dtk major mode
;;

;; The dtk major mode uses font-lock-face for some text and also uses the normal Font Lock machinery.
(defcustom dtk-books-font-lock-variable-name-face-string
  (concat "^\\("
	  (mapconcat #'(lambda (book)
			 book)
		     ;; treat last book differently
		     dtk-books ; (butlast dtk-books 1)
		     "\\|")
	  "\\)")
  "Facilitate font lock in dtk major mode for books in DTK-BOOKS.")

;; these could use some TLC/refinement
(defconst dtk-font-lock-keywords
  (list
   ;; book names
   (cons dtk-books-font-lock-variable-name-face-string
	 ;;(find-face 'dtk-full-book)
	 font-lock-variable-name-face  ; Foreground: LightGoldenrod
	 )
   ;; translation/source
   (list dtk-module))
  "List of font lock keywords for dtk major mode.")

(defface dtk-full-book
  '((t (:background "gray50" :foreground "red" :height 1.2)))
  "Face for book component of a full citation."
  :group 'dtk-faces)

(defface dtk-chapter-number
  '((t (:inherit font-lock-constant-face)))
  "Face for marking chapter number."
  :group 'dtk-faces)

(defface dtk-verse-number
  '((t (:inherit font-lock-constant-face)))
  "Face for marking verse number."
  :group 'dtk-faces)

(defvar dtk-mode-map
  (let ((map (make-keymap)))
    (define-key map "c" 'dtk-clear-dtk-buffer)
    (define-key map "b" 'dtk-backward-verse)
    (define-key map "d" 'dtk-dict)
    (define-key map "g" 'dtk-go-to)
    (define-key map "f" 'dtk-forward-verse)
    (define-key map "m" 'dtk-select-module)
    (define-key map "M" 'dtk-select-module-category)
    (define-key map "s" 'dtk-search)
    (define-key map "q" 'dtk-quit)
    (define-key map "x" 'dtk-follow)
    (define-key map (kbd "C-M-b") 'dtk-backward-chapter)
    (define-key map (kbd "C-M-f") 'dtk-forward-chapter)
    map)
  "Keymap for in dtk buffer.")

;;;###autoload
(define-derived-mode dtk-mode text-mode "dtk"
  "Major mode for displaying dtk text
\\{dtk-mode-map}
Turning on dtk mode runs `text-mode-hook', then `dtk-mode-hook'."
  (setq font-lock-defaults '(dtk-font-lock-keywords))
  (make-local-variable 'paragraph-start)
  (make-local-variable 'paragraph-separate)
  (setq word-wrap dtk-word-wrap)
  )

;;;###autoload
(define-derived-mode dtk-search-mode dtk-mode "dtk-search"
  "Major mode for interacting with dtk search results.")

;;;###autoload
(define-derived-mode dtk-dict-mode dtk-mode "dtk-dict"
  "Major mode for interacting with dtk dict results.")

(defvar dtk-search-mode-map
  (let ((map (make-keymap)))
    (define-key map [return] 'dtk-preview-citation)
    (define-key map "g" 'dtk-search-follow)
    map)
  "Keymap for dtk search buffer.")

;;; navigating (by book, chapter, and verse)

(defun dtk-at-verse-full-citation? ()
  "Return a true value if point is at a full verse citation."
  ;; could be at a verse number or at a full citation (e.g., 'John 1:1')
  (cond ((dtk-at-verse-full-citation-chapter?)
	 :chapter)
	((dtk-at-verse-full-citation-verse?)
	 :verse)
	((dtk-at-verse-full-citation-colon?)
	 :colon)
	((dtk-at-verse-full-citation-space-or-book?)
	 :space-or-book)))

(defun dtk-at-verse-full-citation-colon? ()
  "Return a true value if point is at the colon character in a full verse citation."
  ;; if at a colon, is it between two numerals?
  (and (= 58 (char-after (point)))	; colon character?
       (dtk-number-at-point (1+ (point)))
       (dtk-number-at-point (1- (point)))))

(defun dtk-at-verse-full-citation-chapter? ()
  "Return a true value if point appears to be at the numeral(s) indicating the chapter number in a full verse citation."
  (looking-at "[[:digit:]]+:[[:digit:]]"))

(defun dtk-at-verse-full-citation-verse? ()
  "Return a true value if point appears to be at the numeral(s) indicating the verse number in a full verse citation."
  (and (dtk-number-at-point (point))
       ;; might be at third digit of a verse...
       (looking-back "[[:digit:]]:[[:digit:]]?[[:digit:]]?" 5)))

(defun dtk-at-verse-full-citation-space-or-book? ()
  "Return a true value if point appears to be at the space preceding a full verse citation or at the start of a full verse citation."
  (or (and (= 32 (char-after (point)))
	   (or
	    ;; if at a space, ask if it precedes ch:v
	    (looking-at " [[:digit:]]+:[[:digit:]]")
	    ;; if at a space, ask if it precedes something like 'John 3:5'
	    ;; FIXME: this is lazy since it will include space that really isn't part of citation but is adjacent to citation (it's here because this catches the space in things like 'I John')
	    (looking-at " \\w+ [[:digit:]]+:[[:digit:]]")))
      ;; if at a character, ask if it is book component of a citation
      ;; A = 65, Z = 90, a = 97, z = 122
      (and (dtk-alpha-at-point (point))
	   (or
	    ;; this misses any book that isn't a single word (e.g., 'I John')
	    (looking-at "\\w+ [[:digit:]]+:[[:digit:]]")
	    ;; catch the possibility that we're at the 'I' in something like 'I John 1:1'
	    ;; FIXME: this will erroneously identify the end of the previous verse as part of the succeeding citation if the previous verse ends with an 'I' (seems unlikely but...)
	    (looking-at "\\(\\(I \\)\\|\\(II \\)\\)\\w+ [[:digit:]]+:[[:digit:]]")))))

(defun dtk-backward-chapter ()
  "Move to the previous chapter. Behavior is undefined if the current chapter is not
preceded by a different chapter."
  (interactive)
  (or
   ;; If at whitespace w/o chapter property, or if at end of buffer, move backward until chapter defined
   (dtk-backward-until-chapter-defined)
   ;; If at start of buffer, move forward until chapter defined
   (dtk-forward-until-chapter-defined))
  (let ((book (get-text-property (point) 'book))
	(current-chapter (get-text-property (point) 'chapter)))
    ;; If unable to move to prior chapter with current buffer content,
    ;; try to insert the text of the prior chapter at the start of
    ;; the buffer
    (if (not (dtk-backward-until-defined-chapter-not-equal current-chapter))
	(progn
	  (dtk-insert-chapter-at book
				 (1- current-chapter)
				 (point-min))
	  (backward-word)		; expose chapter
	  (dtk-to-start-of-current-chapter)))))

(defun dtk-backward-until-chapter-defined ()
  "If the chapter text property is not defined at point, move backward
until at a position where the chapter text property is defined. Return
NIL if a position does not exist before point where the chapter text
property is defined."
  (interactive)
  (when (and (not (bobp))
	     (not (get-text-property (point) 'chapter)))
    (cond ((get-text-property (1- (point)) 'chapter)
	   (goto-char (1- (point))))
	  (t
	   (let ((changes-at (previous-single-property-change
			      (point)
			      'chapter)))
	     (when changes-at
	       (goto-char (1-
			   (previous-single-property-change
			    (point)
			    'chapter)))))))))

(defun dtk-backward-until-defined-chapter-not-equal (x &optional start-point)
  "Move backward past either START-POINT (if non-nil) or current
point if, at some point before the current point, the chapter text
property value is defined and the test for equality between the
chapter text property value and X does not return a true value."
  (let ((changes-at-point (previous-single-property-change (or start-point
							       (point))
							   'chapter)))
    (when changes-at-point
      (let ((new-chapter-text-property (get-text-property changes-at-point 'chapter)))
	(cond ((and new-chapter-text-property
		    (not (equal (get-text-property changes-at-point 'chapter)
				x)))
	       (goto-char changes-at-point))
	      ;; Possibly at whitespace
	      (t (dtk-backward-until-defined-chapter-not-equal x changes-at-point)))))))

(defun dtk-backward-verse ()
  "Move to the numeric component of the verse citation for the previous verse."
  (interactive)
  (dtk-previous-verse)
  (dtk-to-start-of-current-verse))

(defun dtk-insert-chapter-at (bk ch at)
  "Attempt to insert the indicated chapter at the start of the buffer. CH is a number."
  (goto-char at)
  ;; Expose these values to the retriever
  (setq dtk-bible-book bk)
  (setq dtk-bible-chapter-verse (concat (int-to-string ch) ":"))
  (dtk-retrieve-parse-insert (current-buffer)))

(defun dtk-previous-verse ()
  "Move to the previous verse. No assurance is offered with respect to the exact location of point within the preceding verse after invoking DTK-PREVIOUS-VERSE."
  (interactive)
  ;; It is possible that point is currently at whitespace not
  ;; associated with a verse; if so, move until the 'verse property is
  ;; defined and treat that verse value as the current verse.
  (dtk-back-until-verse-defined)
  (dtk-previous-verse-change)
  ;; As above, it's possible point is at a position where
  ;; the 'verse property is not defined.
  (dtk-back-until-verse-defined))

(defun dtk-back-until-verse-defined ()
  "If the verse text property is not defined at point, back up to the first point, relative to the current point, at which the verse text property is defined."
  (interactive)
  (when (and (not (= (point) 1))
	     (not (get-text-property (point) 'verse)))
    (if (get-text-property (1- (point)) 'verse)
	(goto-char (1- (point)))
      (goto-char (1-
		  (previous-single-property-change
		   (point)
		   'verse))))))

(defun dtk-previous-chapter-change ()
  "Move to the point at which the 'chapter text property assumes a different value (relative to the 'chapter text property at the current point). Return the point at which the 'chapter text property changed or, if the property does not change prior to the current point, return NIL."
  (interactive)
  (let ((chapter-changes-at (previous-single-property-change (1+ (point)) 'chapter)))
    (when chapter-changes-at
      (goto-char (1- chapter-changes-at)))
    chapter-changes-at))

(defun dtk-previous-verse-change ()
  "Move to the point at which the 'verse text property assumes a different value (relative to the 'verse text property at the current point). Return the point at which the 'verse text property changed or, if the property does not change prior to the current point, return NIL."
  (interactive)
  (let ((verse-changes-at (previous-single-property-change (1+ (point)) 'verse)))
    (when verse-changes-at
      (goto-char (1- verse-changes-at)))
    verse-changes-at))

(defun dtk-forward-chapter ()
  "Move to the next chapter (the point at which the chapter text
property changes to a new value distinct from the current chapter text
property value). If the current chapter is not succeeded by the text
of a different chapter, attempt to insert the text of the next
chapter."
  (interactive)
  ;; If at a position where the chapter property is not defined,
  ;; attempt to move forward until the chapter property is defined.
  (or (dtk-forward-until-chapter-defined)
      ;; If at whitespace at the end of the buffer (whitespace which succeeds the "last" chapter), move back to get the chapter value
      (dtk-back-until-verse-defined))
  (let ((current-chapter (get-text-property (point) 'chapter)))
    ;; If unable to move to next chapter with current buffer content,
    ;; try to insert the text of the next chapter at the end of
    ;; current text.
    (if (not (dtk-forward-until-defined-chapter-not-equal current-chapter))
	;; insert next chapter at eob
	(let ((book (get-text-property (point) 'book)))
	  (goto-char (point-max))
	  (newline)
	  (dtk-insert-chapter-at book (1+ current-chapter) (point-max))
	  (backward-word)		; expose chapter
	  (dtk-to-start-of-current-chapter)))))

(defun dtk-forward-until-chapter-defined ()
  "If the chapter text property is defined at point, return a true
value. If the chapter text property is not defined at point, move
forward until at a position where the chapter text property is
defined. Return NIL if a position does not exist forward of point
where the chapter text property changes."
  (interactive)
  (cond ((eobp)
	 nil)
	((not (get-text-property (point) 'chapter))
	 (let ((changes-at-point (next-single-property-change (point) 'chapter)))
	   (if changes-at-point
	       (goto-char changes-at-point))))
	(t t)))

(defun dtk-forward-until-defined-chapter-not-equal (x &optional start-point)
  "Move forward past either START-POINT (if non-nil) or the current
point if, at some point past the current point, the chapter text
property value is defined and the test for equality between the
chapter text property value and X does not return a true value. Return
NIL if unable to move forward in the described manner."
  (let ((changes-at-point (next-single-property-change (1+ (or start-point
							       (point)))
						       'chapter)))
    (if changes-at-point
	(let ((new-chapter-text-property (get-text-property changes-at-point 'chapter)))
	  (cond ((and new-chapter-text-property
		      (not (equal (get-text-property changes-at-point 'chapter)
				  x)))
		 (goto-char changes-at-point)
		 t)
		;; Possibly at whitespace
		(t (dtk-forward-until-defined-chapter-not-equal x changes-at-point))))
      nil)))

(defun dtk-forward-verse ()
  "Move to the numeric component of the verse citation for the next verse."
  (interactive)
  (goto-char (next-single-property-change (point) 'verse))
  ;; it is possible that whitespace is present not associated with a verse; if that's the case move forward until the 'verse property is defined
  (if (not (get-text-property (point) 'text))
      (goto-char (next-single-property-change (point) 'verse))))

(defun dtk-to-start-of-current-chapter ()
  "Move to the start of the current chapter."
  (interactive)
  (if (dtk-previous-chapter-change)
      (forward-char)
    (beginning-of-buffer)))

(defun dtk-to-start-of-current-verse ()
  "Move to the start (beginning of the citation) of the current verse."
  (interactive)
  (let ((verse-changes-at (dtk-previous-verse-change)))
    (cond (verse-changes-at
	   (forward-char))
	  ;; In less-than-ideal circumstances, VERSE-CHANGES-AT assumes a value of NIL when at the first verse. Ugly kludges include moving to start of buffer or searching back for the first numeric character encountered.
	  (t
	   (beginning-of-buffer)))))

;;;
;;; miscellany
;;;
(defun dtk-random-point ()
  "Choose a book, at random, in DTK-BOOKS, and then navigate to a random point within that book."
  (interactive)
  (let ((book (elt dtk-books (random (length dtk-books)))))
    (dtk-go-to book nil nil)
    (goto-char (random (point-max)))))

;;;
;;; utility functions
;;;
(defun dtk-alpha-at-point (&optional point)
  "Match if the character at point POINT (defaults to current point) is an upper-case or lower-case alphabetical letter character (i.e., in the range A through Z or the range a through z)."
  (let ((char-code (char-after (or point (point)))))
    (or
     (and (>= char-code 65)
	  (<= char-code 90))
     (and (>= char-code 97)
	  (<= char-code 122)))))

(defun dtk-number-at-point (&optional point)
  "A more flexible version of NUMBER-AT-POINT. POINT optionally specifies a point."
  (let ((char-code (char-after (or point (point)))))
    (and (>= char-code 48)
	 (<= char-code 57))))

;;;
;;; establish defaults (relying on dtk code)
;;;
(unless dtk-module-category
  (setf dtk-module-category "Biblical Texts"))
(unless dtk-module
  (setf dtk-module (elt (dtk-module-names dtk-module-category) 0)))

(provide 'dtk)
;;; dtk.el ends here<|MERGE_RESOLUTION|>--- conflicted
+++ resolved
@@ -472,17 +472,6 @@
 
 (defun dtk-module-map-get-inserter (module-name)
   "Return the inserter description associated with the module specified by MODULE-NAME. FORMAT is a keyword. See the DTK-DIATHEKE docstring description of DIATHEKE-OUTPUT-FORMAT for specifics."
-<<<<<<< HEAD
-  (cl-third (cl-rest (dtk-module-map-entry module-name))))
-
-(defun dtk-module-map-get-parser (module-name)
-  "Return the parser description associated with the module specified by MODULE-NAME."
-  (cl-second (cl-rest (dtk-module-map-entry module-name))))
-
-(defun dtk-module-map-get-retriever (module-name)
-  "Return the retriever description associated with the module specified by MODULE-NAME."
-  (cl-first (cl-rest (dtk-module-map-entry module-name))))
-=======
   (plist-get (cl-rest (dtk-module-map-entry module-name)) :inserter))
 
 (defun dtk-module-map-get-mode (module-spec)
@@ -502,7 +491,6 @@
 (defun dtk-module-map-get-retriever (module-name)
   "Return the retriever description associated with the module specified by MODULE-NAME."
   (plist-get (cl-rest (dtk-module-map-entry module-name)) :retriever))
->>>>>>> b74f2270
 
 (defun dtk-module-names (module-category)
   "Return a list of strings, each corresponding to a module name within the module category specified by MODULE-CATEGORY. If MODULE-CATEGORY is :all, return all module names across all categories."
